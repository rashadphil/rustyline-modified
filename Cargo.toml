--- conflicted
+++ resolved
@@ -59,12 +59,8 @@
 rustyline-derive = { version = "0.6.0", path = "rustyline-derive" }
 
 [features]
-<<<<<<< HEAD
-default = ["with-dirs", "signal-hook"]
-=======
-default = ["custom-bindings", "with-dirs"]
+default = ["custom-bindings", "with-dirs", "signal-hook"]
 custom-bindings = ["radix_trie"]
->>>>>>> b49a4755
 with-dirs = ["dirs-next"]
 with-fuzzy = ["skim"]
 case_insensitive_history_search = ["regex"]
