--- conflicted
+++ resolved
@@ -770,25 +770,14 @@
         self.helper = helper;
     }
 
-<<<<<<< HEAD
     /// Return a mutable reference to the helper.
-    pub fn get_helper(&mut self) -> Option<&mut H> {
+    pub fn helper_mut(&mut self) -> Option<&mut H> {
         self.helper.as_mut()
     }
 
-    /// Return an immutable reference to the helper.
-    pub fn get_helper_const(&self) -> Option<&H> {
-        self.helper.as_ref()
-    }
-
-    #[deprecated(since = "2.0.0", note = "Use set_helper instead")]
-    pub fn set_completer(&mut self, completer: Option<H>) {
-        self.helper = completer;
-=======
     /// Return an immutable reference to the helper.
     pub fn helper(&self) -> Option<&H> {
         self.helper.as_ref()
->>>>>>> 98080d10
     }
 
     /// Bind a sequence to a command.
