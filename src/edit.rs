//! Command processor

use std::cell::RefCell;
use std::fmt;
use std::rc::Rc;
use unicode_segmentation::UnicodeSegmentation;
use unicode_width::UnicodeWidthChar;

use super::{Context, Helper, Result};
use crate::highlight::Highlighter;
use crate::history::Direction;
use crate::keymap::{Anchor, At, CharSearch, Cmd, Movement, RepeatCount, Word};
use crate::keymap::{InputState, Refresher};
use crate::layout::{Layout, Position};
use crate::line_buffer::{LineBuffer, WordAction, MAX_LINE};
use crate::tty::{Renderer, Term, Terminal};
use crate::undo::Changeset;
use crate::validate::ValidationResult;

/// Represent the state during line editing.
/// Implement rendering.
pub struct State<'out, 'prompt, H: Helper> {
    pub out: &'out mut <Terminal as Term>::Writer,
    prompt: &'prompt str,  // Prompt to display (rl_prompt)
    prompt_size: Position, // Prompt Unicode/visible width and height
    pub line: LineBuffer,  // Edited line buffer
    pub layout: Layout,
    saved_line_for_history: LineBuffer, // Current edited line before history browsing
    byte_buffer: [u8; 4],
    pub changes: Rc<RefCell<Changeset>>, // changes to line, for undo/redo
    pub helper: Option<&'out H>,
    pub ctx: Context<'out>,   // Give access to history for `hinter`
    pub hint: Option<String>, // last hint displayed
    highlight_char: bool,     // `true` if a char has been highlighted
}

enum Info<'m> {
    NoHint,
    Hint,
    Msg(Option<&'m str>),
}

impl<'out, 'prompt, H: Helper> State<'out, 'prompt, H> {
    pub fn new(
        out: &'out mut <Terminal as Term>::Writer,
        prompt: &'prompt str,
        helper: Option<&'out H>,
        ctx: Context<'out>,
    ) -> State<'out, 'prompt, H> {
        let prompt_size = out.calculate_position(prompt, Position::default());
        State {
            out,
            prompt,
            prompt_size,
            line: LineBuffer::with_capacity(MAX_LINE).can_growth(true),
            layout: Layout::default(),
            saved_line_for_history: LineBuffer::with_capacity(MAX_LINE).can_growth(true),
            byte_buffer: [0; 4],
            changes: Rc::new(RefCell::new(Changeset::new())),
            helper,
            ctx,
            hint: None,
            highlight_char: false,
        }
    }

    pub fn highlighter(&self) -> Option<&dyn Highlighter> {
        if self.out.colors_enabled() {
            self.helper.map(|h| h as &dyn Highlighter)
        } else {
            None
        }
    }

    pub fn next_cmd(
        &mut self,
        input_state: &mut InputState,
        rdr: &mut <Terminal as Term>::Reader,
        single_esc_abort: bool,
    ) -> Result<Cmd> {
        loop {
            let rc = input_state.next_cmd(rdr, self, single_esc_abort);
            if rc.is_err() && self.out.sigwinch() {
                self.out.update_size();
                self.prompt_size = self
                    .out
                    .calculate_position(self.prompt, Position::default());
                self.refresh_line()?;
                continue;
            }
            if let Ok(Cmd::Replace(_, _)) = rc {
                self.changes.borrow_mut().begin();
            }
            return rc;
        }
    }

    pub fn backup(&mut self) {
        self.saved_line_for_history
            .update(self.line.as_str(), self.line.pos());
    }

    pub fn restore(&mut self) {
        self.line.update(
            self.saved_line_for_history.as_str(),
            self.saved_line_for_history.pos(),
        );
    }

    pub fn move_cursor(&mut self) -> Result<()> {
        // calculate the desired position of the cursor
        let cursor = self
            .out
            .calculate_position(&self.line[..self.line.pos()], self.prompt_size);
        if self.layout.cursor == cursor {
            return Ok(());
        }
        if self.highlight_char() {
            let prompt_size = self.prompt_size;
            self.refresh(self.prompt, prompt_size, true, Info::NoHint)?;
        } else {
            self.out.move_cursor(self.layout.cursor, cursor)?;
            self.layout.prompt_size = self.prompt_size;
            self.layout.cursor = cursor;
            debug_assert!(self.layout.prompt_size <= self.layout.cursor);
            debug_assert!(self.layout.cursor <= self.layout.end);
        }
        Ok(())
    }

    pub fn move_cursor_at_leftmost(&mut self, rdr: &mut <Terminal as Term>::Reader) -> Result<()> {
        self.out.move_cursor_at_leftmost(rdr)
    }

    fn refresh(
        &mut self,
        prompt: &str,
        prompt_size: Position,
        default_prompt: bool,
        info: Info<'_>,
    ) -> Result<()> {
        let info = match info {
            Info::NoHint => None,
            Info::Hint => self.hint.as_ref().map(String::as_str),
            Info::Msg(msg) => msg,
        };
        let highlighter = if self.out.colors_enabled() {
            self.helper.map(|h| h as &dyn Highlighter)
        } else {
            None
        };

        // calculate the desired position of the cursor
        let pos = self.line.pos();
        let cursor = self.out.calculate_position(&self.line[..pos], prompt_size);
        // calculate the position of the end of the input line
        let mut end = if pos == self.line.len() {
            cursor
        } else {
            self.out.calculate_position(&self.line[pos..], cursor)
        };
        if let Some(info) = info {
            end = self.out.calculate_position(&info, end);
        }

        let new_layout = Layout {
            prompt_size,
            default_prompt,
            cursor,
            end,
        };
        debug_assert!(new_layout.prompt_size <= new_layout.cursor);
        debug_assert!(new_layout.cursor <= new_layout.end);

        self.out.refresh_line(
            prompt,
            &self.line,
            info,
            &self.layout,
            &new_layout,
            highlighter,
        )?;
        self.layout = new_layout;

        Ok(())
    }

    pub fn hint(&mut self) {
        if let Some(hinter) = self.helper {
            let hint = hinter.hint(self.line.as_str(), self.line.pos(), &self.ctx);
            self.hint = hint;
        } else {
            self.hint = None
        }
    }

    fn highlight_char(&mut self) -> bool {
        if let Some(highlighter) = self.highlighter() {
            let highlight_char = highlighter.highlight_char(&self.line, self.line.pos());
            if highlight_char {
                self.highlight_char = true;
                true
            } else if self.highlight_char {
                // previously highlighted => force a full refresh
                self.highlight_char = false;
                true
            } else {
                false
            }
        } else {
            false
        }
    }

<<<<<<< HEAD
    pub fn validate(&mut self) -> Result<bool> {
        if let Some(validator) = self.helper {
            self.changes.borrow_mut().begin();
            let result = validator.validate(&mut self.line);
            let corrected = self.changes.borrow_mut().end();
            let validated = match result {
                ValidationResult::Incomplete => {
                    self.edit_move_end()?;
                    self.edit_insert('\n', 1)?;
                    false
                }
                ValidationResult::Valid(msg) => {
                    // Accept the line regardless of where the cursor is.
                    self.edit_move_end()?;
                    if corrected || self.has_hint() || msg.is_some() {
                        // Force a refresh without hints to leave the previous
                        // line as the user typed it after a newline.
                        self.refresh_line_with_msg(msg)?;
                    }
                    true
                }
                ValidationResult::Invalid(msg) => {
                    if corrected || self.has_hint() || msg.is_some() {
                        self.refresh_line_with_msg(msg)?;
                    }
                    false
                }
            };
            Ok(validated)
        } else {
            Ok(true)
        }
=======
    pub fn is_default_prompt(&self) -> bool {
        self.layout.default_prompt
>>>>>>> 449c8119
    }
}

impl<'out, 'prompt, H: Helper> Refresher for State<'out, 'prompt, H> {
    fn refresh_line(&mut self) -> Result<()> {
        let prompt_size = self.prompt_size;
        self.hint();
        self.highlight_char();
        self.refresh(self.prompt, prompt_size, true, Info::Hint)
    }

    fn refresh_line_with_msg(&mut self, msg: Option<String>) -> Result<()> {
        let prompt_size = self.prompt_size;
        self.hint = None;
        self.highlight_char();
        self.refresh(
            self.prompt,
            prompt_size,
            true,
            Info::Msg(msg.as_ref().map(String::as_str)),
        )
    }

    fn refresh_prompt_and_line(&mut self, prompt: &str) -> Result<()> {
        let prompt_size = self.out.calculate_position(prompt, Position::default());
        self.hint();
        self.highlight_char();
        self.refresh(prompt, prompt_size, false, Info::Hint)
    }

    fn doing_insert(&mut self) {
        self.changes.borrow_mut().begin();
    }

    fn done_inserting(&mut self) {
        self.changes.borrow_mut().end();
    }

    fn last_insert(&self) -> Option<String> {
        self.changes.borrow().last_insert()
    }

    fn is_cursor_at_end(&self) -> bool {
        self.line.pos() == self.line.len()
    }

    fn has_hint(&self) -> bool {
        self.hint.is_some()
    }
}

impl<'out, 'prompt, H: Helper> fmt::Debug for State<'out, 'prompt, H> {
    fn fmt(&self, f: &mut fmt::Formatter<'_>) -> fmt::Result {
        f.debug_struct("State")
            .field("prompt", &self.prompt)
            .field("prompt_size", &self.prompt_size)
            .field("buf", &self.line)
            .field("cols", &self.out.get_columns())
            .field("layout", &self.layout)
            .field("saved_line_for_history", &self.saved_line_for_history)
            .finish()
    }
}

impl<'out, 'prompt, H: Helper> State<'out, 'prompt, H> {
    /// Insert the character `ch` at cursor current position.
    pub fn edit_insert(&mut self, ch: char, n: RepeatCount) -> Result<()> {
        if let Some(push) = self.line.insert(ch, n) {
            if push {
                let prompt_size = self.prompt_size;
                let no_previous_hint = self.hint.is_none();
                self.hint();
                let width = ch.width().unwrap_or(0);
                if n == 1
                    && width != 0 // Ctrl-V + \t or \n ...
                    && self.layout.cursor.col + width < self.out.get_columns()
                    && (self.hint.is_none() && no_previous_hint) // TODO refresh only current line
                    && !self.highlight_char()
                {
                    // Avoid a full update of the line in the trivial case.
                    self.layout.cursor.col += width;
                    self.layout.end.col += width;
                    debug_assert!(self.layout.prompt_size <= self.layout.cursor);
                    debug_assert!(self.layout.cursor <= self.layout.end);
                    let bits = ch.encode_utf8(&mut self.byte_buffer);
                    let bits = bits.as_bytes();
                    self.out.write_and_flush(bits)
                } else {
                    self.refresh(self.prompt, prompt_size, true, Info::Hint)
                }
            } else {
                self.refresh_line()
            }
        } else {
            Ok(())
        }
    }

    /// Replace a single (or n) character(s) under the cursor (Vi mode)
    pub fn edit_replace_char(&mut self, ch: char, n: RepeatCount) -> Result<()> {
        self.changes.borrow_mut().begin();
        let succeed = if let Some(chars) = self.line.delete(n) {
            let count = chars.graphemes(true).count();
            self.line.insert(ch, count);
            self.line.move_backward(1);
            true
        } else {
            false
        };
        self.changes.borrow_mut().end();
        if succeed {
            self.refresh_line()
        } else {
            Ok(())
        }
    }

    /// Overwrite the character under the cursor (Vi mode)
    pub fn edit_overwrite_char(&mut self, ch: char) -> Result<()> {
        if let Some(end) = self.line.next_pos(1) {
            {
                let text = ch.encode_utf8(&mut self.byte_buffer);
                let start = self.line.pos();
                self.line.replace(start..end, text);
            }
            self.refresh_line()
        } else {
            Ok(())
        }
    }

    // Yank/paste `text` at current position.
    pub fn edit_yank(
        &mut self,
        input_state: &InputState,
        text: &str,
        anchor: Anchor,
        n: RepeatCount,
    ) -> Result<()> {
        if let Anchor::After = anchor {
            self.line.move_forward(1);
        }
        if self.line.yank(text, n).is_some() {
            if !input_state.is_emacs_mode() {
                self.line.move_backward(1);
            }
            self.refresh_line()
        } else {
            Ok(())
        }
    }

    // Delete previously yanked text and yank/paste `text` at current position.
    pub fn edit_yank_pop(&mut self, yank_size: usize, text: &str) -> Result<()> {
        self.changes.borrow_mut().begin();
        let result = if self.line.yank_pop(yank_size, text).is_some() {
            self.refresh_line()
        } else {
            Ok(())
        };
        self.changes.borrow_mut().end();
        result
    }

    /// Move cursor on the left.
    pub fn edit_move_backward(&mut self, n: RepeatCount) -> Result<()> {
        if self.line.move_backward(n) {
            self.move_cursor()
        } else {
            Ok(())
        }
    }

    /// Move cursor on the right.
    pub fn edit_move_forward(&mut self, n: RepeatCount) -> Result<()> {
        if self.line.move_forward(n) {
            self.move_cursor()
        } else {
            Ok(())
        }
    }

    /// Move cursor to the start of the line.
    pub fn edit_move_home(&mut self) -> Result<()> {
        if self.line.move_home() {
            self.move_cursor()
        } else {
            Ok(())
        }
    }

    /// Move cursor to the end of the line.
    pub fn edit_move_end(&mut self) -> Result<()> {
        if self.line.move_end() {
            self.move_cursor()
        } else {
            Ok(())
        }
    }

    pub fn edit_kill(&mut self, mvt: &Movement) -> Result<()> {
        if self.line.kill(mvt) {
            self.refresh_line()
        } else {
            Ok(())
        }
    }

    pub fn edit_insert_text(&mut self, text: &str) -> Result<()> {
        if text.is_empty() {
            return Ok(());
        }
        let cursor = self.line.pos();
        self.line.insert_str(cursor, text);
        self.refresh_line()
    }

    pub fn edit_delete(&mut self, n: RepeatCount) -> Result<()> {
        if self.line.delete(n).is_some() {
            self.refresh_line()
        } else {
            Ok(())
        }
    }

    /// Exchange the char before cursor with the character at cursor.
    pub fn edit_transpose_chars(&mut self) -> Result<()> {
        self.changes.borrow_mut().begin();
        let succeed = self.line.transpose_chars();
        self.changes.borrow_mut().end();
        if succeed {
            self.refresh_line()
        } else {
            Ok(())
        }
    }

    pub fn edit_move_to_prev_word(&mut self, word_def: Word, n: RepeatCount) -> Result<()> {
        if self.line.move_to_prev_word(word_def, n) {
            self.move_cursor()
        } else {
            Ok(())
        }
    }

    pub fn edit_move_to_next_word(&mut self, at: At, word_def: Word, n: RepeatCount) -> Result<()> {
        if self.line.move_to_next_word(at, word_def, n) {
            self.move_cursor()
        } else {
            Ok(())
        }
    }

    pub fn edit_move_to(&mut self, cs: CharSearch, n: RepeatCount) -> Result<()> {
        if self.line.move_to(cs, n) {
            self.move_cursor()
        } else {
            Ok(())
        }
    }

    pub fn edit_word(&mut self, a: WordAction) -> Result<()> {
        self.changes.borrow_mut().begin();
        let succeed = self.line.edit_word(a);
        self.changes.borrow_mut().end();
        if succeed {
            self.refresh_line()
        } else {
            Ok(())
        }
    }

    pub fn edit_transpose_words(&mut self, n: RepeatCount) -> Result<()> {
        self.changes.borrow_mut().begin();
        let succeed = self.line.transpose_words(n);
        self.changes.borrow_mut().end();
        if succeed {
            self.refresh_line()
        } else {
            Ok(())
        }
    }

    /// Substitute the currently edited line with the next or previous history
    /// entry.
    pub fn edit_history_next(&mut self, prev: bool) -> Result<()> {
        let history = self.ctx.history;
        if history.is_empty() {
            return Ok(());
        }
        if self.ctx.history_index == history.len() {
            if prev {
                // Save the current edited line before overwriting it
                self.backup();
            } else {
                return Ok(());
            }
        } else if self.ctx.history_index == 0 && prev {
            return Ok(());
        }
        if prev {
            self.ctx.history_index -= 1;
        } else {
            self.ctx.history_index += 1;
        }
        if self.ctx.history_index < history.len() {
            let buf = history.get(self.ctx.history_index).unwrap();
            self.changes.borrow_mut().begin();
            self.line.update(buf, buf.len());
            self.changes.borrow_mut().end();
        } else {
            // Restore current edited line
            self.restore();
        }
        self.refresh_line()
    }

    // Non-incremental, anchored search
    pub fn edit_history_search(&mut self, dir: Direction) -> Result<()> {
        let history = self.ctx.history;
        if history.is_empty() {
            return self.out.beep();
        }
        if self.ctx.history_index == history.len() && dir == Direction::Forward
            || self.ctx.history_index == 0 && dir == Direction::Reverse
        {
            return self.out.beep();
        }
        if dir == Direction::Reverse {
            self.ctx.history_index -= 1;
        } else {
            self.ctx.history_index += 1;
        }
        if let Some(history_index) = history.starts_with(
            &self.line.as_str()[..self.line.pos()],
            self.ctx.history_index,
            dir,
        ) {
            self.ctx.history_index = history_index;
            let buf = history.get(history_index).unwrap();
            self.changes.borrow_mut().begin();
            self.line.update(buf, buf.len());
            self.changes.borrow_mut().end();
            self.refresh_line()
        } else {
            self.out.beep()
        }
    }

    /// Substitute the currently edited line with the first/last history entry.
    pub fn edit_history(&mut self, first: bool) -> Result<()> {
        let history = self.ctx.history;
        if history.is_empty() {
            return Ok(());
        }
        if self.ctx.history_index == history.len() {
            if first {
                // Save the current edited line before overwriting it
                self.backup();
            } else {
                return Ok(());
            }
        } else if self.ctx.history_index == 0 && first {
            return Ok(());
        }
        if first {
            self.ctx.history_index = 0;
            let buf = history.get(self.ctx.history_index).unwrap();
            self.changes.borrow_mut().begin();
            self.line.update(buf, buf.len());
            self.changes.borrow_mut().end();
        } else {
            self.ctx.history_index = history.len();
            // Restore current edited line
            self.restore();
        }
        self.refresh_line()
    }
}

#[cfg(test)]
pub fn init_state<'out, H: Helper>(
    out: &'out mut <Terminal as Term>::Writer,
    line: &str,
    pos: usize,
    helper: Option<&'out H>,
    history: &'out crate::history::History,
) -> State<'out, 'static, H> {
    State {
        out,
        prompt: "",
        prompt_size: Position::default(),
        line: LineBuffer::init(line, pos, None),
        layout: Layout::default(),
        saved_line_for_history: LineBuffer::with_capacity(100),
        byte_buffer: [0; 4],
        changes: Rc::new(RefCell::new(Changeset::new())),
        helper,
        ctx: Context::new(history),
        hint: Some("hint".to_owned()),
        highlight_char: false,
    }
}

#[cfg(test)]
mod test {
    use super::init_state;
    use crate::history::History;
    use crate::tty::Sink;

    #[test]
    fn edit_history_next() {
        let mut out = Sink::new();
        let mut history = History::new();
        history.add("line0");
        history.add("line1");
        let line = "current edited line";
        let helper: Option<()> = None;
        let mut s = init_state(&mut out, line, 6, helper.as_ref(), &history);
        s.ctx.history_index = history.len();

        for _ in 0..2 {
            s.edit_history_next(false).unwrap();
            assert_eq!(line, s.line.as_str());
        }

        s.edit_history_next(true).unwrap();
        assert_eq!(line, s.saved_line_for_history.as_str());
        assert_eq!(1, s.ctx.history_index);
        assert_eq!("line1", s.line.as_str());

        for _ in 0..2 {
            s.edit_history_next(true).unwrap();
            assert_eq!(line, s.saved_line_for_history.as_str());
            assert_eq!(0, s.ctx.history_index);
            assert_eq!("line0", s.line.as_str());
        }

        s.edit_history_next(false).unwrap();
        assert_eq!(line, s.saved_line_for_history.as_str());
        assert_eq!(1, s.ctx.history_index);
        assert_eq!("line1", s.line.as_str());

        s.edit_history_next(false).unwrap();
        // assert_eq!(line, s.saved_line_for_history);
        assert_eq!(2, s.ctx.history_index);
        assert_eq!(line, s.line.as_str());
    }
}<|MERGE_RESOLUTION|>--- conflicted
+++ resolved
@@ -212,7 +212,10 @@
         }
     }
 
-<<<<<<< HEAD
+    pub fn is_default_prompt(&self) -> bool {
+        self.layout.default_prompt
+    }
+
     pub fn validate(&mut self) -> Result<bool> {
         if let Some(validator) = self.helper {
             self.changes.borrow_mut().begin();
@@ -245,10 +248,6 @@
         } else {
             Ok(true)
         }
-=======
-    pub fn is_default_prompt(&self) -> bool {
-        self.layout.default_prompt
->>>>>>> 449c8119
     }
 }
 
