--- conflicted
+++ resolved
@@ -3,28 +3,19 @@
 
 use std::io::{self, Write};
 use std::mem;
-<<<<<<< HEAD
 use std::ptr;
 use std::sync::atomic::{AtomicBool, Ordering};
 use std::sync::mpsc::{sync_channel, Receiver, SyncSender};
 use std::sync::Arc;
-=======
-use std::sync::atomic::{AtomicBool, Ordering};
->>>>>>> aa73a050
 
 use log::{debug, warn};
 use unicode_segmentation::UnicodeSegmentation;
 use unicode_width::UnicodeWidthStr;
 use winapi::shared::minwindef::{BOOL, DWORD, FALSE, TRUE, WORD};
 use winapi::shared::winerror;
-<<<<<<< HEAD
 use winapi::um::handleapi::{CloseHandle, INVALID_HANDLE_VALUE};
 use winapi::um::synchapi::{CreateEventW, ResetEvent, SetEvent};
-use winapi::um::wincon::{self, CONSOLE_SCREEN_BUFFER_INFO};
-=======
-use winapi::um::handleapi::INVALID_HANDLE_VALUE;
 use winapi::um::wincon::{self, CONSOLE_SCREEN_BUFFER_INFO, COORD};
->>>>>>> aa73a050
 use winapi::um::winnt::{CHAR, HANDLE};
 use winapi::um::{consoleapi, processenv, winbase, winuser};
 
@@ -43,13 +34,10 @@
 
 fn get_std_handle(fd: DWORD) -> Result<HANDLE> {
     let handle = unsafe { processenv::GetStdHandle(fd) };
-<<<<<<< HEAD
     check_handle(handle)
 }
 
 fn check_handle(handle: HANDLE) -> Result<HANDLE> {
-=======
->>>>>>> aa73a050
     if handle == INVALID_HANDLE_VALUE {
         Err(io::Error::last_os_error())?;
     } else if handle.is_null() {
@@ -138,7 +126,6 @@
         let handles = [self.handle, pipe_reader.event.0];
         let n = handles.len().try_into().unwrap();
         loop {
-<<<<<<< HEAD
             let rc = unsafe { WaitForMultipleObjects(n, handles.as_ptr(), FALSE, INFINITE) };
             if rc == WAIT_OBJECT_0 + 0 {
                 let mut count = 0;
@@ -158,44 +145,6 @@
                 }
             } else {
                 Err(io::Error::last_os_error())?
-=======
-            // TODO GetNumberOfConsoleInputEvents
-            check(unsafe {
-                consoleapi::ReadConsoleInputW(self.handle, &mut rec, 1 as DWORD, &mut count)
-            })?;
-
-            if rec.EventType == wincon::WINDOW_BUFFER_SIZE_EVENT {
-                SIGWINCH.store(true, Ordering::SeqCst);
-                debug!(target: "rustyline", "SIGWINCH");
-                return Err(error::ReadlineError::WindowResize); // sigwinch +
-                                                                // err => err
-                                                                // ignored
-            } else if rec.EventType != wincon::KEY_EVENT {
-                continue;
-            }
-            let key_event = unsafe { rec.Event.KeyEvent() };
-            // writeln!(io::stderr(), "key_event: {:?}", key_event).unwrap();
-            if key_event.bKeyDown == 0 && key_event.wVirtualKeyCode != winuser::VK_MENU as WORD {
-                continue;
-            }
-            // key_event.wRepeatCount seems to be always set to 1 (maybe because we only
-            // read one character at a time)
-
-            let alt_gr = key_event.dwControlKeyState & (LEFT_CTRL_PRESSED | RIGHT_ALT_PRESSED)
-                == (LEFT_CTRL_PRESSED | RIGHT_ALT_PRESSED);
-            let alt = key_event.dwControlKeyState & (LEFT_ALT_PRESSED | RIGHT_ALT_PRESSED) != 0;
-            let mut mods = M::NONE;
-            if !alt_gr
-                && key_event.dwControlKeyState & (LEFT_CTRL_PRESSED | RIGHT_CTRL_PRESSED) != 0
-            {
-                mods |= M::CTRL;
-            }
-            if alt && !alt_gr {
-                mods |= M::ALT;
-            }
-            if key_event.dwControlKeyState & SHIFT_PRESSED != 0 {
-                mods |= M::SHIFT;
->>>>>>> aa73a050
             }
         }
     }
@@ -257,7 +206,9 @@
             == (LEFT_CTRL_PRESSED | RIGHT_ALT_PRESSED);
         let alt = key_event.dwControlKeyState & (LEFT_ALT_PRESSED | RIGHT_ALT_PRESSED) != 0;
         let mut mods = M::NONE;
-        if key_event.dwControlKeyState & (LEFT_CTRL_PRESSED | RIGHT_CTRL_PRESSED) != 0 {
+        if !alt_gr
+                && key_event.dwControlKeyState & (LEFT_CTRL_PRESSED | RIGHT_CTRL_PRESSED) != 0
+            {
             mods |= M::CTRL;
         }
         if alt && !alt_gr {
@@ -358,15 +309,10 @@
         Ok(info)
     }
 
-<<<<<<< HEAD
-    fn set_console_cursor_position(&mut self, pos: wincon::COORD) -> Result<()> {
+    fn set_console_cursor_position(&mut self, pos: COORD) -> Result<()> {
         Ok(check(unsafe {
             wincon::SetConsoleCursorPosition(self.handle, pos)
         })?)
-=======
-    fn set_console_cursor_position(&mut self, pos: COORD) -> Result<()> {
-        check(unsafe { wincon::SetConsoleCursorPosition(self.handle, pos) })
->>>>>>> aa73a050
     }
 
     fn clear(&mut self, length: DWORD, pos: COORD, attr: WORD) -> Result<()> {
