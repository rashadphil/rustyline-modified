//! Windows specific definitions
<<<<<<< HEAD
use std::io::{self, ErrorKind, Write};
=======
#![allow(clippy::try_err)] // suggested fix does not work (cannot infer...)

use std::io::{self, Write};
>>>>>>> d02b3f08
use std::mem;
use std::ptr;
use std::sync::atomic::{AtomicBool, Ordering};
use std::sync::mpsc::{sync_channel, Receiver, SyncSender};
use std::sync::Arc;

use log::debug;
use unicode_width::UnicodeWidthChar;
use winapi::shared::minwindef::{DWORD, FALSE, TRUE, WORD};
use winapi::um::handleapi::{CloseHandle, INVALID_HANDLE_VALUE};
use winapi::um::synchapi::{CreateEventW, ResetEvent, SetEvent};
use winapi::um::wincon::{self, CONSOLE_SCREEN_BUFFER_INFO};
use winapi::um::winnt::{CHAR, HANDLE};
use winapi::um::{consoleapi, processenv, winbase, winuser};

use super::{Event, RawMode, RawReader, Renderer, Term};
use crate::config::{BellStyle, ColorMode, Config, OutputStreamType};
use crate::error;
use crate::highlight::Highlighter;
use crate::keys::{self, KeyPress};
use crate::layout::{Layout, Position};
use crate::line_buffer::LineBuffer;
use crate::Result;

const STDIN_FILENO: DWORD = winbase::STD_INPUT_HANDLE;
const STDOUT_FILENO: DWORD = winbase::STD_OUTPUT_HANDLE;
const STDERR_FILENO: DWORD = winbase::STD_ERROR_HANDLE;

fn get_std_handle(fd: DWORD) -> Result<HANDLE> {
    let handle = unsafe { processenv::GetStdHandle(fd) };
    check_handle(handle)
}

fn check_handle(handle: HANDLE) -> Result<HANDLE> {
    if handle == INVALID_HANDLE_VALUE {
        Err(io::Error::last_os_error())?;
    } else if handle.is_null() {
        Err(io::Error::new(
            io::ErrorKind::Other,
            "no stdio handle available for this process",
        ))?;
    }
    Ok(handle)
}

macro_rules! check {
    ($funcall:expr) => {{
        let rc = unsafe { $funcall };
        if rc == FALSE {
            Err(io::Error::last_os_error())?;
        }
        rc
    }};
}

fn get_win_size(handle: HANDLE) -> (usize, usize) {
    let mut info = unsafe { mem::zeroed() };
    match unsafe { wincon::GetConsoleScreenBufferInfo(handle, &mut info) } {
        FALSE => (80, 24),
        _ => (
            info.dwSize.X as usize,
            (1 + info.srWindow.Bottom - info.srWindow.Top) as usize,
        ), // (info.srWindow.Right - info.srWindow.Left + 1)
    }
}

fn get_console_mode(handle: HANDLE) -> Result<DWORD> {
    let mut original_mode = 0;
    check!(consoleapi::GetConsoleMode(handle, &mut original_mode));
    Ok(original_mode)
}

#[cfg(not(test))]
pub type Mode = ConsoleMode;

#[derive(Clone, Debug)]
pub struct ConsoleMode {
    original_stdin_mode: DWORD,
    stdin_handle: HANDLE,
    original_stdstream_mode: Option<DWORD>,
    stdstream_handle: HANDLE,
    raw_mode: Arc<AtomicBool>,
}

impl RawMode for ConsoleMode {
    /// Disable RAW mode for the terminal.
    fn disable_raw_mode(&self) -> Result<()> {
        check!(consoleapi::SetConsoleMode(
            self.stdin_handle,
            self.original_stdin_mode,
        ));
        if let Some(original_stdstream_mode) = self.original_stdstream_mode {
            check!(consoleapi::SetConsoleMode(
                self.stdstream_handle,
                original_stdstream_mode,
            ));
        }
        self.raw_mode.store(false, Ordering::SeqCst);
        Ok(())
    }
}

/// Console input reader
pub struct ConsoleRawReader {
    handle: HANDLE,
    // external print reader
    pipe_reader: Option<Arc<AsyncPipe>>,
}

impl ConsoleRawReader {
    fn create(pipe_reader: Option<Arc<AsyncPipe>>) -> Result<ConsoleRawReader> {
        let handle = get_std_handle(STDIN_FILENO)?;
        Ok(ConsoleRawReader {
            handle,
            pipe_reader,
        })
    }

    fn select(&mut self) -> Result<Event> {
        use std::convert::TryInto;
        use winapi::um::synchapi::WaitForMultipleObjects;
        use winapi::um::winbase::{INFINITE, WAIT_OBJECT_0};

        let pipe_reader = self.pipe_reader.as_ref().unwrap();
        let handles = [self.handle, pipe_reader.event.0];
        let n = handles.len().try_into().unwrap();
        loop {
            let rc = unsafe { WaitForMultipleObjects(n, handles.as_ptr(), FALSE, INFINITE) };
            if rc == WAIT_OBJECT_0 + 0 {
                let mut count = 0;
                check!(consoleapi::GetNumberOfConsoleInputEvents(
                    self.handle,
                    &mut count
                ));
                match read_input(self.handle, count)? {
                    KeyPress::UnknownEscSeq => continue, // no relevant
                    key => return Ok(Event::KeyPress(key)),
                };
            } else if rc == WAIT_OBJECT_0 + 1 {
                debug!(target: "rustyline", "ExternalPrinter::receive");
                check!(ResetEvent(pipe_reader.event.0));
                match pipe_reader.receiver.recv() {
                    Ok(msg) => return Ok(Event::ExternalPrint(msg)),
                    Err(e) => Err(io::Error::new(io::ErrorKind::InvalidInput, e))?,
                }
            } else {
                Err(io::Error::last_os_error())?
            }
        }
    }
}

impl RawReader for ConsoleRawReader {
    fn wait_for_input(&mut self, single_esc_abort: bool) -> Result<Event> {
        match self.pipe_reader {
            Some(_) => self.select(),
            None => self.next_key(single_esc_abort).map(Event::KeyPress),
        }
    }

    fn next_key(&mut self, _: bool) -> Result<KeyPress> {
        read_input(self.handle, std::u32::MAX)
    }

    fn read_pasted_text(&mut self) -> Result<String> {
        unimplemented!()
    }
}

fn read_input(handle: HANDLE, max_count: u32) -> Result<KeyPress> {
    use std::char::decode_utf16;
    use winapi::um::wincon::{
        LEFT_ALT_PRESSED, LEFT_CTRL_PRESSED, RIGHT_ALT_PRESSED, RIGHT_CTRL_PRESSED, SHIFT_PRESSED,
    };

    let mut rec: wincon::INPUT_RECORD = unsafe { mem::zeroed() };
    let mut count = 0;
    let mut total = 0;
    let mut surrogate = 0;
    loop {
        if total >= max_count {
            return Ok(KeyPress::UnknownEscSeq);
        }
        // TODO GetNumberOfConsoleInputEvents
        check!(consoleapi::ReadConsoleInputW(
            handle, &mut rec, 1 as DWORD, &mut count,
        ));
        total += count;

        if rec.EventType == wincon::WINDOW_BUFFER_SIZE_EVENT {
            SIGWINCH.store(true, Ordering::SeqCst);
            debug!(target: "rustyline", "SIGWINCH");
            return Err(error::ReadlineError::WindowResize); // sigwinch +
                                                            // err => err
                                                            // ignored
        } else if rec.EventType != wincon::KEY_EVENT {
            continue;
        }
        let key_event = unsafe { rec.Event.KeyEvent() };
        // writeln!(io::stderr(), "key_event: {:?}", key_event).unwrap();
        if key_event.bKeyDown == 0 && key_event.wVirtualKeyCode != winuser::VK_MENU as WORD {
            continue;
        }
        // key_event.wRepeatCount seems to be always set to 1 (maybe because we only
        // read one character at a time)

        let alt_gr = key_event.dwControlKeyState & (LEFT_CTRL_PRESSED | RIGHT_ALT_PRESSED)
            == (LEFT_CTRL_PRESSED | RIGHT_ALT_PRESSED);
        let alt = key_event.dwControlKeyState & (LEFT_ALT_PRESSED | RIGHT_ALT_PRESSED) != 0;
        let ctrl = key_event.dwControlKeyState & (LEFT_CTRL_PRESSED | RIGHT_CTRL_PRESSED) != 0;
        let meta = alt && !alt_gr;
        let shift = key_event.dwControlKeyState & SHIFT_PRESSED != 0;

        let utf16 = unsafe { *key_event.uChar.UnicodeChar() };
        if utf16 == 0 {
            match i32::from(key_event.wVirtualKeyCode) {
                winuser::VK_LEFT => {
                    return Ok(if ctrl {
                        KeyPress::ControlLeft
                    } else if shift {
                        KeyPress::ShiftLeft
                    } else {
                        KeyPress::Left
                    });
                }
                winuser::VK_RIGHT => {
                    return Ok(if ctrl {
                        KeyPress::ControlRight
                    } else if shift {
                        KeyPress::ShiftRight
                    } else {
                        KeyPress::Right
                    });
                }
                winuser::VK_UP => {
                    return Ok(if ctrl {
                        KeyPress::ControlUp
                    } else if shift {
                        KeyPress::ShiftUp
                    } else {
                        KeyPress::Up
                    });
                }
                winuser::VK_DOWN => {
                    return Ok(if ctrl {
                        KeyPress::ControlDown
                    } else if shift {
                        KeyPress::ShiftDown
                    } else {
                        KeyPress::Down
                    });
                }
                winuser::VK_DELETE => return Ok(KeyPress::Delete),
                winuser::VK_HOME => return Ok(KeyPress::Home),
                winuser::VK_END => return Ok(KeyPress::End),
                winuser::VK_PRIOR => return Ok(KeyPress::PageUp),
                winuser::VK_NEXT => return Ok(KeyPress::PageDown),
                winuser::VK_INSERT => return Ok(KeyPress::Insert),
                winuser::VK_F1 => return Ok(KeyPress::F(1)),
                winuser::VK_F2 => return Ok(KeyPress::F(2)),
                winuser::VK_F3 => return Ok(KeyPress::F(3)),
                winuser::VK_F4 => return Ok(KeyPress::F(4)),
                winuser::VK_F5 => return Ok(KeyPress::F(5)),
                winuser::VK_F6 => return Ok(KeyPress::F(6)),
                winuser::VK_F7 => return Ok(KeyPress::F(7)),
                winuser::VK_F8 => return Ok(KeyPress::F(8)),
                winuser::VK_F9 => return Ok(KeyPress::F(9)),
                winuser::VK_F10 => return Ok(KeyPress::F(10)),
                winuser::VK_F11 => return Ok(KeyPress::F(11)),
                winuser::VK_F12 => return Ok(KeyPress::F(12)),
                // winuser::VK_BACK is correctly handled because the key_event.UnicodeChar is
                // also set.
                _ => continue,
            };
        } else if utf16 == 27 {
            return Ok(KeyPress::Esc);
        } else {
            if utf16 >= 0xD800 && utf16 < 0xDC00 {
                surrogate = utf16;
                continue;
            }
            let orc = if surrogate == 0 {
                decode_utf16(Some(utf16)).next()
            } else {
                decode_utf16([surrogate, utf16].iter().cloned()).next()
            };
            let rc = if let Some(rc) = orc {
                rc
            } else {
                return Err(error::ReadlineError::Eof);
            };
            let c = rc?;
            if meta {
                return Ok(KeyPress::Meta(c));
            } else {
                let mut key = keys::char_to_key_press(c);
                if key == KeyPress::Tab && shift {
                    key = KeyPress::BackTab;
                } else if key == KeyPress::Char(' ') && ctrl {
                    key = KeyPress::Ctrl(' ');
                }
                return Ok(key);
            }
        }
    }
}

pub struct ConsoleRenderer {
    out: OutputStreamType,
    handle: HANDLE,
    cols: usize, // Number of columns in terminal
    buffer: String,
    colors_enabled: bool,
    bell_style: BellStyle,
}

impl ConsoleRenderer {
    fn new(
        handle: HANDLE,
        out: OutputStreamType,
        colors_enabled: bool,
        bell_style: BellStyle,
    ) -> ConsoleRenderer {
        // Multi line editing is enabled by ENABLE_WRAP_AT_EOL_OUTPUT mode
        let (cols, _) = get_win_size(handle);
        ConsoleRenderer {
            out,
            handle,
            cols,
            buffer: String::with_capacity(1024),
            colors_enabled,
            bell_style,
        }
    }

    fn get_console_screen_buffer_info(&self) -> Result<CONSOLE_SCREEN_BUFFER_INFO> {
        let mut info = unsafe { mem::zeroed() };
        check!(wincon::GetConsoleScreenBufferInfo(self.handle, &mut info));
        Ok(info)
    }

    fn set_console_cursor_position(&mut self, pos: wincon::COORD) -> Result<()> {
        check!(wincon::SetConsoleCursorPosition(self.handle, pos));
        Ok(())
    }

    fn clear(&mut self, length: DWORD, pos: wincon::COORD) -> Result<()> {
        let mut _count = 0;
        check!(wincon::FillConsoleOutputCharacterA(
            self.handle,
            ' ' as CHAR,
            length,
            pos,
            &mut _count,
        ));
        Ok(())
    }

    fn clear_old_rows(
        &mut self,
        info: &mut CONSOLE_SCREEN_BUFFER_INFO,
        layout: &Layout,
    ) -> Result<()> {
        let current_row = layout.cursor.row;
        let old_rows = layout.end.row;
        // position at the start of the prompt, clear to end of previous input
        info.dwCursorPosition.X = 0;
        info.dwCursorPosition.Y -= current_row as i16;
        self.set_console_cursor_position(info.dwCursorPosition)?;
        self.clear(
            (info.dwSize.X * (old_rows as i16 + 1)) as DWORD,
            info.dwCursorPosition,
        )
    }
}

impl Renderer for ConsoleRenderer {
    type Reader = ConsoleRawReader;

    fn move_cursor(&mut self, old: Position, new: Position) -> Result<()> {
        let mut cursor = self.get_console_screen_buffer_info()?.dwCursorPosition;
        if new.row > old.row {
            cursor.Y += (new.row - old.row) as i16;
        } else {
            cursor.Y -= (old.row - new.row) as i16;
        }
        if new.col > old.col {
            cursor.X += (new.col - old.col) as i16;
        } else {
            cursor.X -= (old.col - new.col) as i16;
        }
        self.set_console_cursor_position(cursor)
    }

    fn refresh_line(
        &mut self,
        prompt: &str,
        line: &LineBuffer,
        hint: Option<&str>,
        old_layout: &Layout,
        new_layout: &Layout,
        highlighter: Option<&dyn Highlighter>,
    ) -> Result<()> {
        let default_prompt = new_layout.default_prompt;
        let cursor = new_layout.cursor;
        let end_pos = new_layout.end;

        self.buffer.clear();
        if let Some(highlighter) = highlighter {
            // TODO handle ansi escape code (SetConsoleTextAttribute)
            // append the prompt
            self.buffer
                .push_str(&highlighter.highlight_prompt(prompt, default_prompt));
            // append the input line
            self.buffer
                .push_str(&highlighter.highlight(line, line.pos()));
        } else {
            // append the prompt
            self.buffer.push_str(prompt);
            // append the input line
            self.buffer.push_str(line);
        }
        // append hint
        if let Some(hint) = hint {
            if let Some(highlighter) = highlighter {
                self.buffer.push_str(&highlighter.highlight_hint(hint));
            } else {
                self.buffer.push_str(hint);
            }
        }
        let mut info = self.get_console_screen_buffer_info()?;
        // position at the start of the prompt, clear to end of previous input
        self.clear_old_rows(&mut info, old_layout)?;
        // display prompt, input line and hint
        self.write_and_flush(self.buffer.as_bytes())?;

        // position the cursor
        let mut coord = self.get_console_screen_buffer_info()?.dwCursorPosition;
        coord.X = cursor.col as i16;
        coord.Y -= (end_pos.row - cursor.row) as i16;
        self.set_console_cursor_position(coord)?;

        Ok(())
    }

    fn write_and_flush(&self, buf: &[u8]) -> Result<()> {
        match self.out {
            OutputStreamType::Stdout => {
                io::stdout().write_all(buf)?;
                io::stdout().flush()?;
            }
            OutputStreamType::Stderr => {
                io::stderr().write_all(buf)?;
                io::stderr().flush()?;
            }
        }
        Ok(())
    }

    /// Characters with 2 column width are correctly handled (not split).
    fn calculate_position(&self, s: &str, orig: Position) -> Position {
        let mut pos = orig;
        for c in s.chars() {
            let cw = if c == '\n' {
                pos.col = 0;
                pos.row += 1;
                None
            } else {
                c.width()
            };
            if let Some(cw) = cw {
                pos.col += cw;
                if pos.col > self.cols {
                    pos.row += 1;
                    pos.col = cw;
                }
            }
        }
        if pos.col == self.cols {
            pos.col = 0;
            pos.row += 1;
        }
        pos
    }

    fn beep(&mut self) -> Result<()> {
        match self.bell_style {
            BellStyle::Audible => {
                io::stderr().write_all(b"\x07")?;
                io::stderr().flush()?;
                Ok(())
            }
            _ => Ok(()),
        }
    }

    /// Clear the screen. Used to handle ctrl+l
    fn clear_screen(&mut self) -> Result<()> {
        let info = self.get_console_screen_buffer_info()?;
        let coord = wincon::COORD { X: 0, Y: 0 };
        check!(wincon::SetConsoleCursorPosition(self.handle, coord));
        let n = info.dwSize.X as DWORD * info.dwSize.Y as DWORD;
        self.clear(n, coord)
    }

    fn clear_rows(&mut self, layout: &Layout) -> Result<()> {
        let mut info = self.get_console_screen_buffer_info()?;
        self.clear_old_rows(&mut info, layout)
    }

    fn sigwinch(&self) -> bool {
        SIGWINCH.compare_and_swap(true, false, Ordering::SeqCst)
    }

    /// Try to get the number of columns in the current terminal,
    /// or assume 80 if it fails.
    fn update_size(&mut self) {
        let (cols, _) = get_win_size(self.handle);
        self.cols = cols;
    }

    fn get_columns(&self) -> usize {
        self.cols
    }

    /// Try to get the number of rows in the current terminal,
    /// or assume 24 if it fails.
    fn get_rows(&self) -> usize {
        let (_, rows) = get_win_size(self.handle);
        rows
    }

    fn colors_enabled(&self) -> bool {
        self.colors_enabled
    }

    fn move_cursor_at_leftmost(&mut self, _: &mut ConsoleRawReader) -> Result<()> {
        self.write_and_flush(b"")?; // we must do this otherwise the cursor position is not reported correctly
        let mut info = self.get_console_screen_buffer_info()?;
        if info.dwCursorPosition.X == 0 {
            return Ok(());
        }
        debug!(target: "rustyline", "initial cursor location: {:?}, {:?}", info.dwCursorPosition.X, info.dwCursorPosition.Y);
        info.dwCursorPosition.X = 0;
        info.dwCursorPosition.Y += 1;
        self.set_console_cursor_position(info.dwCursorPosition)
    }
}

static SIGWINCH: AtomicBool = AtomicBool::new(false);

#[cfg(not(test))]
pub type Terminal = Console;

#[derive(Clone, Debug)]
pub struct Console {
    stdin_isatty: bool,
    stdin_handle: HANDLE,
    stdstream_isatty: bool,
    stdstream_handle: HANDLE,
    pub(crate) color_mode: ColorMode,
    ansi_colors_supported: bool,
    stream_type: OutputStreamType,
    bell_style: BellStyle,
    raw_mode: Arc<AtomicBool>,
    // external print reader
    pipe_reader: Option<Arc<AsyncPipe>>,
    // external print writer
    pipe_writer: Option<SyncSender<String>>,
}

impl Console {
    fn colors_enabled(&self) -> bool {
        // TODO ANSI Colors & Windows <10
        match self.color_mode {
            ColorMode::Enabled => self.stdstream_isatty && self.ansi_colors_supported,
            ColorMode::Forced => true,
            ColorMode::Disabled => false,
        }
    }
}

impl Term for Console {
    type ExternalPrinter = ExternalPrinter;
    type Mode = ConsoleMode;
    type Reader = ConsoleRawReader;
    type Writer = ConsoleRenderer;

    fn new(
        color_mode: ColorMode,
        stream_type: OutputStreamType,
        _tab_stop: usize,
        bell_style: BellStyle,
    ) -> Console {
        let stdin_handle = get_std_handle(STDIN_FILENO);
        let stdin_isatty = match stdin_handle {
            Ok(handle) => {
                // If this function doesn't fail then fd is a TTY
                get_console_mode(handle).is_ok()
            }
            Err(_) => false,
        };

        let stdstream_handle = get_std_handle(if stream_type == OutputStreamType::Stdout {
            STDOUT_FILENO
        } else {
            STDERR_FILENO
        });
        let stdstream_isatty = match stdstream_handle {
            Ok(handle) => {
                // If this function doesn't fail then fd is a TTY
                get_console_mode(handle).is_ok()
            }
            Err(_) => false,
        };

        Console {
            stdin_isatty,
            stdin_handle: stdin_handle.unwrap_or(ptr::null_mut()),
            stdstream_isatty,
            stdstream_handle: stdstream_handle.unwrap_or(ptr::null_mut()),
            color_mode,
            ansi_colors_supported: false,
            stream_type,
            bell_style,
            raw_mode: Arc::new(AtomicBool::new(false)),
            pipe_reader: None,
            pipe_writer: None,
        }
    }

    /// Checking for an unsupported TERM in windows is a no-op
    fn is_unsupported(&self) -> bool {
        false
    }

    fn is_stdin_tty(&self) -> bool {
        self.stdin_isatty
    }

    fn is_output_tty(&self) -> bool {
        self.stdstream_isatty
    }

    // pub fn install_sigwinch_handler(&mut self) {
    // See ReadConsoleInputW && WINDOW_BUFFER_SIZE_EVENT
    // }

    /// Enable RAW mode for the terminal.
    fn enable_raw_mode(&mut self) -> Result<Self::Mode> {
        if !self.stdin_isatty {
            Err(io::Error::new(
                io::ErrorKind::Other,
                "no stdio handle available for this process",
            ))?;
        }
        let original_stdin_mode = get_console_mode(self.stdin_handle)?;
        // Disable these modes
        let mut raw = original_stdin_mode
            & !(wincon::ENABLE_LINE_INPUT
                | wincon::ENABLE_ECHO_INPUT
                | wincon::ENABLE_PROCESSED_INPUT);
        // Enable these modes
        raw |= wincon::ENABLE_EXTENDED_FLAGS;
        raw |= wincon::ENABLE_INSERT_MODE;
        raw |= wincon::ENABLE_QUICK_EDIT_MODE;
        raw |= wincon::ENABLE_WINDOW_INPUT;
        check!(consoleapi::SetConsoleMode(self.stdin_handle, raw));

        let original_stdstream_mode = if self.stdstream_isatty {
            let original_stdstream_mode = get_console_mode(self.stdstream_handle)?;

            let mut mode = original_stdstream_mode;
            if mode & wincon::ENABLE_WRAP_AT_EOL_OUTPUT == 0 {
                mode |= wincon::ENABLE_WRAP_AT_EOL_OUTPUT;
                debug!(target: "rustyline", "activate ENABLE_WRAP_AT_EOL_OUTPUT");
                unsafe {
                    assert!(consoleapi::SetConsoleMode(self.stdstream_handle, mode) != 0);
                }
            }
            // To enable ANSI colors (Windows 10 only):
            // https://docs.microsoft.com/en-us/windows/console/setconsolemode
            self.ansi_colors_supported = mode & wincon::ENABLE_VIRTUAL_TERMINAL_PROCESSING != 0;
            if self.ansi_colors_supported {
                if self.color_mode == ColorMode::Disabled {
                    mode &= !wincon::ENABLE_VIRTUAL_TERMINAL_PROCESSING;
                    debug!(target: "rustyline", "deactivate ENABLE_VIRTUAL_TERMINAL_PROCESSING");
                    unsafe {
                        assert!(consoleapi::SetConsoleMode(self.stdstream_handle, mode) != 0);
                    }
                } else {
                    debug!(target: "rustyline", "ANSI colors already enabled");
                }
            } else if self.color_mode != ColorMode::Disabled {
                mode |= wincon::ENABLE_VIRTUAL_TERMINAL_PROCESSING;
                self.ansi_colors_supported =
                    unsafe { consoleapi::SetConsoleMode(self.stdstream_handle, mode) != 0 };
                debug!(target: "rustyline", "ansi_colors_supported: {}", self.ansi_colors_supported);
            }
            Some(original_stdstream_mode)
        } else {
            None
        };

        self.raw_mode.store(true, Ordering::SeqCst);
        // when all ExternalPrinter are dropped there is no need to use `pipe_reader`
        /*if let Some(ref arc) = self.pipe_writer { FIXME
            if Arc::strong_count(arc) == 1 {
                self.pipe_writer = None;
                self.pipe_reader = None;
            }
        }*/

        Ok(ConsoleMode {
            original_stdin_mode,
            stdin_handle: self.stdin_handle,
            original_stdstream_mode,
            stdstream_handle: self.stdstream_handle,
            raw_mode: self.raw_mode.clone(),
        })
    }

    fn create_reader(&self, _: &Config) -> Result<ConsoleRawReader> {
        ConsoleRawReader::create(self.pipe_reader.clone())
    }

    fn create_writer(&self) -> ConsoleRenderer {
        ConsoleRenderer::new(
            self.stdstream_handle,
            self.stream_type,
            self.colors_enabled(),
            self.bell_style,
        )
    }

    fn create_external_printer(&mut self) -> Result<ExternalPrinter> {
        if let Some(ref sender) = self.pipe_writer {
            return Ok(ExternalPrinter {
                event: INVALID_HANDLE_VALUE, // FIXME
                buf: String::new(),
                sender: sender.clone(),
                raw_mode: self.raw_mode.clone(),
                target: self.stream_type,
            });
        }
        if !self.is_stdin_tty() || !self.is_output_tty() {
            Err(io::Error::from(ErrorKind::Other))?; // FIXME
        }
        let event = unsafe { CreateEventW(ptr::null_mut(), TRUE, FALSE, ptr::null()) };
        if event.is_null() {
            Err(io::Error::last_os_error())?;
        }
        let (sender, receiver) = sync_channel(1);

        let reader = Arc::new(AsyncPipe {
            event: Handle(event),
            receiver,
        });
        self.pipe_reader.replace(reader);
        self.pipe_writer.replace(sender.clone());
        Ok(ExternalPrinter {
            event: event,
            buf: String::new(),
            sender,
            raw_mode: self.raw_mode.clone(),
            target: self.stream_type,
        })
    }
}

unsafe impl Send for Console {}
unsafe impl Sync for Console {}

#[derive(Debug)]
struct AsyncPipe {
    event: Handle,
    receiver: Receiver<String>,
}

#[derive(Debug)]
pub struct ExternalPrinter {
    event: HANDLE,
    buf: String,
    sender: SyncSender<String>,
    raw_mode: Arc<AtomicBool>,
    target: OutputStreamType,
}

unsafe impl Send for ExternalPrinter {}
unsafe impl Sync for ExternalPrinter {}

impl Write for ExternalPrinter {
    fn write(&mut self, buf: &[u8]) -> io::Result<usize> {
        // write directly to stdout/stderr while not in raw mode
        if !self.raw_mode.load(Ordering::SeqCst) {
            match self.target {
                OutputStreamType::Stderr => io::stderr().write(buf),
                OutputStreamType::Stdout => io::stdout().write(buf),
            }
        } else {
            match std::str::from_utf8(buf) {
                Ok(s) => {
                    self.buf.push_str(s);
                    if s.contains('\n') {
                        self.flush()?
                    }
                }
                Err(e) => return Err(io::Error::new(io::ErrorKind::InvalidInput, e)),
            };
            Ok(buf.len())
        }
    }

    fn flush(&mut self) -> io::Result<()> {
        if !self.raw_mode.load(Ordering::SeqCst) {
            match self.target {
                OutputStreamType::Stderr => io::stderr().flush(),
                OutputStreamType::Stdout => io::stdout().flush(),
            }
        } else {
            if let Err(err) = self.sender.send(self.buf.split_off(0)) {
                return Err(io::Error::new(io::ErrorKind::InvalidInput, err));
            }
            check!(SetEvent(self.event));
            Ok(())
        }
    }
}

#[derive(Debug)]
struct Handle(HANDLE);

unsafe impl Send for Handle {}
unsafe impl Sync for Handle {}

impl Drop for Handle {
    fn drop(&mut self) {
        unsafe { CloseHandle(self.0) };
    }
}

#[cfg(test)]
mod test {
    use super::Console;

    #[test]
    fn test_send() {
        fn assert_send<T: Send>() {}
        assert_send::<Console>();
    }

    #[test]
    fn test_sync() {
        fn assert_sync<T: Sync>() {}
        assert_sync::<Console>();
    }
}<|MERGE_RESOLUTION|>--- conflicted
+++ resolved
@@ -1,11 +1,7 @@
 //! Windows specific definitions
-<<<<<<< HEAD
+#![allow(clippy::try_err)] // suggested fix does not work (cannot infer...)
+
 use std::io::{self, ErrorKind, Write};
-=======
-#![allow(clippy::try_err)] // suggested fix does not work (cannot infer...)
-
-use std::io::{self, Write};
->>>>>>> d02b3f08
 use std::mem;
 use std::ptr;
 use std::sync::atomic::{AtomicBool, Ordering};
